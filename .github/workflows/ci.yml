# Main CI Workflow
name: CI

on:
  push:
    branches:
      - 'main'
      - '*.*'
      - '!*backport*'
    tags:
      - 'v*'
      - '!*dev*'
      - '!*pre*'
      - '!*post*'
  pull_request:
  # Allow manual runs through the web UI
  workflow_dispatch:

concurrency:
  group: ${{ github.workflow }}-${{ github.ref }}
  cancel-in-progress: true

jobs:
  core:
    uses: OpenAstronomy/github-actions-workflows/.github/workflows/tox.yml@v1
    with:
      submodules: false
      coverage: codecov
      toxdeps: tox-pypi-filter
      envs: |
        - linux: py312
    secrets:
      CODECOV_TOKEN: ${{ secrets.CODECOV_TOKEN }}

  sdist_verify:
    runs-on: ubuntu-latest
    steps:
      - uses: actions/checkout@v4
      - uses: actions/setup-python@v5
        with:
          python-version: '3.12'
      - run: python -m pip install -U --user build
      - run: python -m build . --sdist
      - run: python -m pip install -U --user twine
      - run: python -m twine check dist/*

  test:
    needs: [core, sdist_verify]
    uses: OpenAstronomy/github-actions-workflows/.github/workflows/tox.yml@v1
    with:
      submodules: false
      coverage: codecov
      toxdeps: tox-pypi-filter
      posargs: -n auto
      envs: |
        - windows: py311
        - macos: py310
        - linux: py310-oldestdeps
        - linux: py311-devdeps
    secrets:
      CODECOV_TOKEN: ${{ secrets.CODECOV_TOKEN }}

  docs:
    needs: [core]
    uses: OpenAstronomy/github-actions-workflows/.github/workflows/tox.yml@v1
    with:
      default_python: '3.12'
      submodules: false
      pytest: false
      toxdeps: tox-pypi-filter
      cache-key: docs-${{ github.run_id }}
      libraries: |
        apt:
          - graphviz
      envs: |
        - linux: build_docs

<<<<<<< HEAD
  cron:
    if: |
      github.event_name == 'workflow_dispatch' || (
        github.event_name == 'pull_request' &&
        contains(github.event.pull_request.labels.*.name, 'Run cron CI')
      )
    uses: OpenAstronomy/github-actions-workflows/.github/workflows/tox.yml@v1
    with:
      default_python: '3.12'
      submodules: false
      coverage: codecov
      toxdeps: tox-pypi-filter
      envs: |
        - linux: py311-devdeps
    secrets:
      CODECOV_TOKEN: ${{ secrets.CODECOV_TOKEN }}

=======
>>>>>>> ba6a5792
  online:
    if: "!startsWith(github.event.ref, 'refs/tags/v')"
    needs: [test]
    uses: OpenAstronomy/github-actions-workflows/.github/workflows/tox.yml@main
    with:
      submodules: false
      coverage: codecov
      toxdeps: tox-pypi-filter
      envs: |
        - linux: py312-online
        - linux: py312-devdeps

  publish:
    # Build wheels on PRs only when labelled. Releases will only be published if tagged ^v.*
    # see https://github-actions-workflows.openastronomy.org/en/latest/publish.html#upload-to-pypi
    if: |
      github.event_name != 'pull_request' ||
      (
        github.event_name != 'pull_request' && (
          github.ref_name != 'main' ||
          github.event_name == 'workflow_dispatch'
        )
      ) || (
        github.event_name == 'pull_request' &&
        contains(github.event.pull_request.labels.*.name, 'Run publish')
      )
    needs: [test, docs]
    uses: OpenAstronomy/github-actions-workflows/.github/workflows/publish_pure_python.yml@v1
    with:
      python-version: '3.12'
      test_extras: 'tests'
      test_command: 'pytest -p no:warnings --doctest-rst --pyargs radiospectra'
      submodules: false
    secrets:
      pypi_token: ${{ secrets.pypi_token }}<|MERGE_RESOLUTION|>--- conflicted
+++ resolved
@@ -75,26 +75,6 @@
       envs: |
         - linux: build_docs
 
-<<<<<<< HEAD
-  cron:
-    if: |
-      github.event_name == 'workflow_dispatch' || (
-        github.event_name == 'pull_request' &&
-        contains(github.event.pull_request.labels.*.name, 'Run cron CI')
-      )
-    uses: OpenAstronomy/github-actions-workflows/.github/workflows/tox.yml@v1
-    with:
-      default_python: '3.12'
-      submodules: false
-      coverage: codecov
-      toxdeps: tox-pypi-filter
-      envs: |
-        - linux: py311-devdeps
-    secrets:
-      CODECOV_TOKEN: ${{ secrets.CODECOV_TOKEN }}
-
-=======
->>>>>>> ba6a5792
   online:
     if: "!startsWith(github.event.ref, 'refs/tags/v')"
     needs: [test]
