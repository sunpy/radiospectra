--- conflicted
+++ resolved
@@ -45,24 +45,13 @@
 
 [options.extras_require]
 tests =
-<<<<<<< HEAD
   pytest-astropy
   pytest-doctestplus
   sunpy-soar
-=======
-  pytest-astropy >= 0.8
-  pytest-doctestplus >= 0.5
->>>>>>> ad2d765c
 docs =
   sphinx-automodapi
-  # Remove next line when fixed in towncrier; see https://github.com/twisted/towncrier/issues/528
-  importlib-resources<6
   sphinx-changelog
-<<<<<<< HEAD
   sphinx-gallery
-=======
-  sphinx-gallery>=0.7.0
->>>>>>> ad2d765c
   sphinx
   sunpy-sphinx-theme
   # Remove next line when fixed in towncrier; see https://github.com/twisted/towncrier/issues/528
@@ -98,11 +87,8 @@
     ignore:numpy.ndarray size changed:RuntimeWarning
     # Zeep
     ignore:'cgi' is deprecated:DeprecationWarning
-<<<<<<< HEAD
     # Issue with pytest-cov injecting --rsync arg https://github.com/pytest-dev/pytest-xdist/issues/825
-=======
     # https://github.com/pytest-dev/pytest-cov/issues/557
->>>>>>> ad2d765c
     ignore:The --rsyncdir command line argument and rsyncdirs config variable are deprecated.:DeprecationWarning
 
 [pycodestyle]
