--- conflicted
+++ resolved
@@ -7,7 +7,6 @@
 from radiospectra.net.sources.stereo import SWAVESClient
 from radiospectra.net.sources.wind import WAVESClient
 
-<<<<<<< HEAD
 __all__ = [
     "CALLISTOClient",
     "EOVSAClient",
@@ -16,7 +15,4 @@
     "RSTNClient",
     "WAVESClient",
     "ILOFARMode357Client",
-]
-=======
-__all__ = ["eCALLISTOClient", "EOVSAClient", "RFSClient", "SWAVESClient", "RSTNClient", "WAVESClient"]
->>>>>>> 38e18f88
+]