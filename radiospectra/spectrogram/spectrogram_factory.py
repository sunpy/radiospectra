import gzip
import struct
import pathlib
import warnings
import functools
from pathlib import Path
from collections import OrderedDict
from urllib.request import Request

import cdflib
import numpy as np
import pandas as pd
from scipy.io import readsav

import astropy.units as u
from astropy.io import fits
from astropy.io.fits import Header
from astropy.time import Time
from sunpy.data import cache
from sunpy.net import attrs as a
from sunpy.time import parse_time
from sunpy.util.datatype_factory_base import (
    BasicRegistrationFactory,
    MultipleMatchError,
    NoMatchError,
    ValidationFunctionError,
)
from sunpy.util.exceptions import SunpyUserWarning, warn_user
from sunpy.util.io import is_url, parse_path, possibly_a_path
from sunpy.util.metadata import MetaDict
from sunpy.util.util import expand_list

from radiospectra.exceptions import NoSpectrogramInFileError, SpectraMetaValidationError
from radiospectra.spectrogram.spectrogrambase import GenericSpectrogram

SUPPORTED_ARRAY_TYPES = (np.ndarray,)
try:
    import dask.array

    SUPPORTED_ARRAY_TYPES += (dask.array.Array,)
except ImportError:
    pass

__all__ = ["SpectrogramFactory", "Spectrogram"]


class SpectrogramFactory(BasicRegistrationFactory):
    """
    A factory for generating spectrograms.

    Parameters
    ----------
    \\*inputs
        `str` or `pathlib.Path` to the file.

    Returns
    -------
    `radiospectra.spectrogram.Spectrogram`
        The spectrogram for the give file
    """

    def _validate_meta(self, meta):
        """
        Validate a meta argument.
        """
        if isinstance(meta, Header):
            return True
        elif isinstance(meta, dict):
            return True
        else:
            return False

    def _parse_args(self, *args, silence_errors=False, **kwargs):
        """
        Parses an args list into data-header pairs.

        args can contain any mixture of the following
        entries:

        * tuples of data,header
        * data, header not in a tuple
        * data, wcs object in a tuple
        * data, wcs object not in a tuple
        * filename, as a str or pathlib.Path, which will be read
        * directory, as a str or pathlib.Path, from which all files will be read
        * glob, from which all files will be read
        * url, which will be downloaded and read
        * lists containing any of the above.

        Example
        -------
        self._parse_args(data, header,
                         (data, header),
                         ['file1', 'file2', 'file3'],
                         'file4',
                         'directory1',
                         '*.fits')
        """
        # Account for nested lists of items
        args = expand_list(args)
        # Sanitize the input so that each 'type' of input corresponds to a different
        # class, so single dispatch can be used later
        nargs = len(args)
        i = 0
        while i < nargs:
            arg = args[i]
            if isinstance(arg, SUPPORTED_ARRAY_TYPES):
                # The next two items are data and a header
                data = args.pop(i)
                header = args.pop(i)
                args.insert(i, (data, header))
                nargs -= 1
            elif isinstance(arg, str) and is_url(arg):
                # Repalce URL string with a Request object to dispatch on later
                args[i] = Request(arg)
            elif possibly_a_path(arg):
                # Repalce path strings with Path objects
                args[i] = pathlib.Path(arg)
            i += 1
        # Parse the arguments
        # Note that this list can also contain GenericMaps if they are directly given to the factory
        data_header_pairs = []
        for arg in args:
            try:
                data_header_pairs += self._parse_arg(arg, **kwargs)
            except NoSpectrogramInFileError as e:
                if not silence_errors:
                    raise
                warn_user(f"One of the arguments failed to parse with error: {e}")
        return data_header_pairs

    @functools.singledispatchmethod
    def _parse_arg(self, arg, **kwargs):
        """
        Take a factory input and parse into (data, header) pairs.

        Must return a list, even if only one pair is returned.
        """
        raise ValueError(f"Invalid input: {arg}")

    @_parse_arg.register(tuple)
    def _parse_tuple(self, arg, **kwargs):
        # Data-header
        data, header = arg
        pair = data, header
        if self._validate_meta(header):
            pair = (data, OrderedDict(header))
        return [pair]

    @_parse_arg.register(GenericSpectrogram)
    def _parse_map(self, arg, **kwargs):
        return [arg]

    @_parse_arg.register(Request)
    def _parse_url(self, arg, **kwargs):
        url = arg.full_url
        path = str(cache.download(url).absolute())
        pairs = self._read_file(path, **kwargs)
        return pairs

    @_parse_arg.register(pathlib.Path)
    def _parse_path(self, arg, **kwargs):
        return parse_path(arg, self._read_file, **kwargs)

    def __call__(self, *args, silence_errors=False, **kwargs):
        """
        Method for running the factory.

        Takes arbitrary arguments and keyword arguments and passes
        them to a sequence of pre-registered types to determine which is the correct spectrogram-
        type to build. Arguments args and kwargs are passed through to the validation function and
        to the constructor for the final type. For spectrogram types, validation function must take
        a data-header pair as an argument.

        Parameters
        ----------
        silence_errors : `bool`, optional
            If set, ignore data-header pairs which cause an exception.
            Default is ``False``.

        Notes
        -----
        Extra keyword arguments are passed through to `sunpy.io.read_file` such
        as `memmap` for FITS files.
        """
        data_header_pairs = self._parse_args(*args, silence_errors=silence_errors, **kwargs)
        new_maps = list()
        # Loop over each registered type and check to see if WidgetType
        # matches the arguments.  If it does, use that type.
        for pair in data_header_pairs:
            if isinstance(pair, GenericSpectrogram):
                new_maps.append(pair)
                continue
            data, header = pair
            meta = MetaDict(header)
            try:
                new_map = self._check_registered_widgets(data, meta, **kwargs)
                new_maps.append(new_map)
            except (NoMatchError, MultipleMatchError, ValidationFunctionError, SpectraMetaValidationError) as e:
                if not silence_errors:
                    raise
                warnings.warn(f"One of the data, header pairs failed to validate with: {e}", SunpyUserWarning)
        if not len(new_maps):
            raise RuntimeError("No maps loaded")
        if len(new_maps) == 1:
            return new_maps[0]
        return new_maps

    def _check_registered_widgets(self, data, meta, **kwargs):
        candidate_widget_types = list()
        for key in self.registry:
            # Call the registered validation function for each registered class
            if self.registry[key](data, meta, **kwargs):
                candidate_widget_types.append(key)

        n_matches = len(candidate_widget_types)
        if n_matches == 0:
            if self.default_widget_type is None:
                raise NoMatchError("No types match specified arguments and no default is set.")
            else:
                candidate_widget_types = [self.default_widget_type]
        elif n_matches > 1:
            raise MultipleMatchError(
                "Too many candidate types identified "
                f"({candidate_widget_types}). "
                "Specify enough keywords to guarantee unique type "
                "identification."
            )

        # Only one is found
        WidgetType = candidate_widget_types[0]
        return WidgetType(data, meta, **kwargs)

    def _read_file(self, file, **kwargs):
        file = Path(file)
        extensions = file.suffixes
        first_extension = extensions[0].lower()
        if first_extension == ".dat":
            return [self._read_dat(file)]
        elif first_extension in (".r1", ".r2"):
            return [self._read_idl_sav(file, instrument="waves")]
        elif first_extension == ".cdf":
            return [self._read_cdf(file)]
        elif first_extension == ".srs":
            return [self._read_srs(file)]
        elif first_extension in (".fits", ".fit", ".fts", "fit.gz"):
            return [self._read_fits(file)]
        else:
            raise ValueError(f"Extension {extensions[0]} not supported.")

    @staticmethod
    def _read_dat(file):
        if "swaves" in file.name:
            name, prod, date, spacecraft, receiver = file.stem.split("_")
            # frequency range
            freqs = np.genfromtxt(file, max_rows=1) * u.kHz
            # bg which is already subtracted from data
            bg = np.genfromtxt(file, skip_header=1, max_rows=1)
            # data
            data = np.genfromtxt(file, skip_header=2)
            times = data[:, 0] * u.min
            data = data[:, 1:].T
            meta = {
                "instrument": name,
                "observatory": f"STEREO {spacecraft.upper()}",
                "product": prod,
                "start_time": Time.strptime(date, "%Y%m%d"),
                "wavelength": a.Wavelength(freqs[0], freqs[-1]),
                "detector": receiver,
                "freqs": freqs,
                "background": bg,
            }
            meta["times"] = meta["start_time"] + times
            meta["end_time"] = meta["start_time"] + times[-1]
            return data, meta

    @staticmethod
    def _read_srs(file):
        with file.open("rb") as buff:
            data = buff.read()
            if file.suffixes[-1] == ".gz":
                data = gzip.decompress(data)
        # Data is store as a series of records made of different numbers of bytes
        # General header information
        # 1		Year (last 2 digits)				Byte integer (unsigned)
        # 2		Month number (1 to 12)			    "
        # 3		Day (1 to 31)					    "
        # 4		Hour (0 to 23 UT)				    "
        # 5		Minute (0 to 59)				    "
        # 6		Second at start of scan (0 to 59)	"
        # 7		Site Number (0 to 255)			    "
        # 8		Number of bands in the record (2)	"
        #
        # Band 1 (A-band) header information
        # 9,10		Start Frequency (MHz)			    Word integer (16 bits)
        # 11,12		End Frequency (MHz)			        "
        # 13,14		Number of bytes in data record (401)"
        # 15		Analyser reference level		    Byte integer
        # 16		Analyser attenuation (dB)		    "
        #
        # Band 2 (B-band) header information
        # 17-24		As for band 1
        #
        # Spectrum Analyser data
        # 25-425	401 data bytes for band 1 (A-band)
        # 426-826	401 data bytes for band 2 (B-band)
        record_struc = struct.Struct("B" * 8 + "H" * 3 + "B" * 2 + "H" * 3 + "B" * 2 + "B" * 401 + "B" * 401)
        records = record_struc.iter_unpack(data)
        # Map of numeric records to locations
        site_map = {1: "Palehua", 2: "Holloman", 3: "Learmonth", 4: "San Vito"}
        df = pd.DataFrame([(*r[:18], np.array(r[18:419]), np.array(r[419:820])) for r in records])
        df.columns = [
            "year",
            "month",
            "day",
            "hour",
            "minute",
            "second",
            "site",
            " num_bands",
            "start_freq1",
            "end_freq1",
            "num_bytes1",
            "analyser_ref1",
            "analyser_atten1",
            "start_freq2",
            "end_freq2",
            "num_bytes2",
            "analyser_ref2",
            "analyser_atten2",
            "spec1",
            "spec2",
        ]
        # Hack to make to_datetime work - earliest dates seem to be 2000 and won't be
        # around in 3000!
        df["year"] = df["year"] + 2000
        df["time"] = pd.to_datetime(df[["year", "month", "day", "hour", "minute", "second"]])
        # Equations taken from document
        n = np.arange(1, 402)
        freq_a = (25 + 50 * (n - 1) / 400) * u.MHz
        freq_b = (75 + 105 * (n - 1) / 400) * u.MHz
        freqs = np.hstack([freq_a, freq_b])
        data = np.hstack([np.vstack(df[name].to_numpy()) for name in ["spec1", "spec2"]]).T
        times = Time(df["time"])
        meta = {
            "instrument": "RSTN",
            "observatory": site_map[df["site"][0]],
            "start_time": times[0],
            "end_time": times[-1],
            "detector": "RSTN",
            "wavelength": a.Wavelength(freqs[0], freqs[-1]),
            "freqs": freqs,
            "times": times,
        }
        return data, meta

    @staticmethod
    def _read_cdf(file):
        cdf = cdflib.CDF(file)
        cdf_meta = cdf.globalattsget()
        if (
            cdf_meta.get("Project", "") == "PSP"
            and cdf_meta.get("Source_name") == "PSP_FLD>Parker Solar Probe FIELDS"
            and "Radio Frequency Spectrometer" in cdf_meta.get("Descriptor")
        ):
            short, _long = cdf_meta["Descriptor"].split(">")
            detector = short[4:].lower()
            times, data, freqs = [
                cdf.varget(name)
                for name in [
                    f"epoch_{detector}_auto_averages_ch0_V1V2",
                    f"psp_fld_l2_rfs_{detector}_auto_averages_ch0_V1V2",
                    f"frequency_{detector}_auto_averages_ch0_V1V2",
                ]
            ]
            times = Time(times << u.ns, format="cdf_tt2000")
            freqs = freqs[0, :] << u.Hz
            data = data.T << u.Unit("Volt**2/Hz")
            meta = {
                "cdf_meta": cdf_meta,
                "detector": detector,
                "instrument": "FIELDS/RFS",
                "observatory": "PSP",
                "start_time": times[0],
                "end_time": times[-1],
                "wavelength": a.Wavelength(freqs.min(), freqs.max()),
                "times": times,
                "freqs": freqs,
            }
            return data, meta

    @staticmethod
    def _read_fits(file):
        hd_pairs = fits.open(file)
        if hd_pairs[0].header.get("TELESCOP", "") == "EOVSA":
            times = Time(hd_pairs[2].data["mjd"] + hd_pairs[2].data["time"] / 1000.0 / 86400.0, format="mjd")
            freqs = hd_pairs[1].data["sfreq"] * u.GHz
            data = hd_pairs[0].data
<<<<<<< HEAD
            start_time = parse_time(hd_pairs[0].header["DATE_OBS"])
            end_time = parse_time(hd_pairs[0].header["DATE_END"])
=======
            times = hd_pairs[1].data["TIME"].flatten() * u.s
            freqs = hd_pairs[1].data["FREQUENCY"].flatten() * u.MHz
            start_time = parse_time(hd_pairs[0].header["DATE-OBS"] + " " + hd_pairs[0].header["TIME-OBS"])
            try:
                end_time = parse_time(hd_pairs[0].header["DATE-END"] + " " + hd_pairs[0].header["TIME-END"])
            except ValueError:
                # See https://github.com/sunpy/radiospectra/issues/74
                time_comps = hd_pairs[0].header["TIME-END"].split(":")
                time_comps[0] = "00"
                fixed_time = ":".join(time_comps)
                date_offset = parse_time(hd_pairs[0].header["DATE-END"] + " " + fixed_time)
                end_time = date_offset + 1 * u.day

            times = start_time + times
>>>>>>> 4e2a9db9
            meta = {
                "fits_meta": hd_pairs[0].header,
                "detector": "EOVSA",
                "instrument": "EOVSA",
                "observatory": "Owens Valley",
                "start_time": start_time,
                "end_time": end_time,
                "wavelength": a.Wavelength(freqs.min(), freqs.max()),
                "times": times,
                "freqs": freqs,
            }
            return data, meta
        # Semi standard - spec in primary and time and freq in 1st extension
        try:
            data = hd_pairs[0].data
            times = hd_pairs[1].data["TIME"].flatten() * u.s
            freqs = hd_pairs[1].data["FREQUENCY"].flatten() * u.MHz
            start_time = parse_time(hd_pairs[0].header["DATE-OBS"] + " " + hd_pairs[0].header["TIME-OBS"])
            end_time = parse_time(hd_pairs[0].header["DATE-END"] + " " + hd_pairs[0].header["TIME-END"])
            times = start_time + times
            meta = {
                "fits_meta": hd_pairs[0].header,
                "start_time": start_time,
                "end_time": end_time,
                "wavelength": a.Wavelength(freqs.min(), freqs.max()),
                "times": times,
                "freqs": freqs,
                "instrument": hd_pairs[0].header.get("INSTRUME", ""),
                "observatory": hd_pairs[0].header.get("INSTRUME", ""),
                "detector": hd_pairs[0].header.get("DETECTOR", ""),
            }
            if "e-CALLISTO" in hd_pairs[0].header["CONTENT"]:
                meta["detector"] = "e-CALLISTO"
                meta["instrument"] = "e-CALLISTO"
            return data, meta
        except Exception as e:
            raise ValueError(f"Could not load fits file: {file} into Spectrogram.") from e

    @staticmethod
    def _read_idl_sav(file, instrument=None):
        data = readsav(file)
        if instrument == "waves":
            # See https://solar-radio.gsfc.nasa.gov/wind/one_minute_doc.html
            data_array = data["arrayb"]
            # frequency range
            if file.suffix == ".R1":
                freqs = np.linspace(20, 1040, 256) * u.kHz
                receiver = "RAD1"
            elif file.suffix == ".R2":
                freqs = np.linspace(1.075, 13.825, 256) * u.MHz
                receiver = "RAD2"
            else:
                raise ValueError(f"Unknown WIND/WAVES file type: {file.suffix}")
            # bg which is already subtracted from data ?
            bg = data_array[:, -1]
            data = data_array[:, :-1]
            start_time = Time.strptime(file.stem, "%Y%m%d")
            end_time = start_time + 86399 * u.s
            times = start_time + (np.arange(1440) * 60 + 30) * u.s
            meta = {
                "instrument": "WAVES",
                "observatory": "WIND",
                "start_time": start_time,
                "end_time": end_time,
                "wavelength": a.Wavelength(freqs[0], freqs[-1]),
                "detector": receiver,
                "freqs": freqs,
                "times": times,
                "background": bg,
            }
            return data, meta
        else:
            raise ValueError(f"Unrecognized IDL .sav file: {file}")


Spectrogram = SpectrogramFactory(registry=GenericSpectrogram._registry, default_widget_type=GenericSpectrogram)<|MERGE_RESOLUTION|>--- conflicted
+++ resolved
@@ -392,14 +392,8 @@
     @staticmethod
     def _read_fits(file):
         hd_pairs = fits.open(file)
-        if hd_pairs[0].header.get("TELESCOP", "") == "EOVSA":
-            times = Time(hd_pairs[2].data["mjd"] + hd_pairs[2].data["time"] / 1000.0 / 86400.0, format="mjd")
-            freqs = hd_pairs[1].data["sfreq"] * u.GHz
+        if "e-CALLISTO" in hd_pairs[0].header.get("CONTENT", ""):
             data = hd_pairs[0].data
-<<<<<<< HEAD
-            start_time = parse_time(hd_pairs[0].header["DATE_OBS"])
-            end_time = parse_time(hd_pairs[0].header["DATE_END"])
-=======
             times = hd_pairs[1].data["TIME"].flatten() * u.s
             freqs = hd_pairs[1].data["FREQUENCY"].flatten() * u.MHz
             start_time = parse_time(hd_pairs[0].header["DATE-OBS"] + " " + hd_pairs[0].header["TIME-OBS"])
@@ -414,7 +408,24 @@
                 end_time = date_offset + 1 * u.day
 
             times = start_time + times
->>>>>>> 4e2a9db9
+            meta = {
+                "fits_meta": hd_pairs[0].header,
+                "detector": "e-CALLISTO",
+                "instrument": "e-CALLISTO",
+                "observatory": hd_pairs[0].header["INSTRUME"],
+                "start_time": start_time,
+                "end_time": end_time,
+                "wavelength": a.Wavelength(freqs.min(), freqs.max()),
+                "times": times,
+                "freqs": freqs,
+            }
+            return data, meta
+        elif hd_pairs[0].header.get("TELESCOP", "") == "EOVSA":
+            times = Time(hd_pairs[2].data["mjd"] + hd_pairs[2].data["time"] / 1000.0 / 86400.0, format="mjd")
+            freqs = hd_pairs[1].data["sfreq"] * u.GHz
+            data = hd_pairs[0].data
+            start_time = parse_time(hd_pairs[0].header["DATE_OBS"])
+            end_time = parse_time(hd_pairs[0].header["DATE_END"])
             meta = {
                 "fits_meta": hd_pairs[0].header,
                 "detector": "EOVSA",
